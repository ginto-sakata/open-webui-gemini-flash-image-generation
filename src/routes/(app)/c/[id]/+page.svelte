--- conflicted
+++ resolved
@@ -300,11 +300,6 @@
 							];
 						}
 
-<<<<<<< HEAD
-						if (useWebSearch) {
-							await runWebSearchForPrompt(model.id, parentId, responseMessageId);
-						}
-=======
 						await tick();
 
 						let userContext = null;
@@ -332,7 +327,10 @@
 							}
 						}
 						responseMessage.userContext = userContext;
->>>>>>> 54677a33
+
+						if (useWebSearch) {
+							await runWebSearchForPrompt(model.id, parentId, responseMessageId);
+						}
 
 						if (model?.external) {
 							await sendPromptOpenAI(model, prompt, responseMessageId, _chatId);
