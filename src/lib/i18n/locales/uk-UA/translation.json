--- conflicted
+++ resolved
@@ -68,10 +68,7 @@
 	"Change Password": "Змінити пароль",
 	"Chat": "Чат",
 	"Chat Bubble UI": "",
-<<<<<<< HEAD
-=======
 	"Chat direction": "",
->>>>>>> 4edef531
 	"Chat History": "Історія чату",
 	"Chat History is off for this browser.": "Історія чату вимкнена для цього браузера.",
 	"Chats": "Чати",
@@ -265,11 +262,7 @@
 	"Maximum of 3 models can be downloaded simultaneously. Please try again later.": "Максимум 3 моделі можна завантажити одночасно. Будь ласка, спробуйте пізніше.",
 	"May": "Травень",
 	"Memory": "",
-<<<<<<< HEAD
-	"Messages you send after creating your link won't be shared. Users with the URL will beable to view the shared chat.": "Повідомлення, які ви надсилаєте після створення посилання, не будуть опубліковані. Користувачі з URL-адресою зможуть переглядати спільний чат.",
-=======
 	"Messages you send after creating your link won't be shared. Users with the URL will be able to view the shared chat.": "",
->>>>>>> 4edef531
 	"Minimum Score": "Мінімальний бал",
 	"Mirostat": "Mirostat",
 	"Mirostat Eta": "Mirostat Eta",
